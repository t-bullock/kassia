[cols=9*,options=header]

|===
|Sub-Font
|Char
|ImagePreview
|Shorthand
|Shorthand Alt
|Proper
|Proper Conditionals
|Proper + Full Pos
|Notes


|Main
|A
|image:ka_fontimages/main-capital-A.png[]
|klasD
|
|klasD
|
|
|


|
|a
|image:ka_fontimages/main-a.png[]
|klas
|
|klasU
|
|
|


|
|D
|image:ka_fontimages/main-capital-D.png[]
|hapl
|
|haplD
|
|
|Notice that there is no haple for ison/oligon. This haple goes under an apostrofos or hyporroe.


|
|d
|image:ka_fontimages/main-d.png[]
|klasL
|
|klasU
|if after ison or cham
|
|


|
|F
|image:ka_fontimages/main-capital-F.png[]
|diplR
|
|diplD
|if after apos
|
|


|
|f
|image:ka_fontimages/main-f.png[]
|dipl
|
|diplD
|
|
|


|
|G
|image:ka_fontimages/main-capital-G.png[]
|tripR
|
|tripD
|if after apos
|
|


|
|g
|image:ka_fontimages/main-g.png[]
|trip
|
|tripD
|
|
|


|
|H
|image:ka_fontimages/main-capital-H.png[]
|tetrR
|
|tetrD
|if after apos
|
|


|
|h
|image:ka_fontimages/main-h.png[]
|tetr
|
|tetrD
|
|
|


|
|J
|image:ka_fontimages/main-capital-J.png[]
|antiD2
|
|antiD2
|
|
|


|
|j
|image:ka_fontimages/main-j.png[]
|anti
|
|antiD
|
|
|


|
|K
|image:ka_fontimages/main-capital-K.png[]
|akaplD2
|
|antiD2-hapl
|
|
|


|
|k
|image:ka_fontimages/main-k.png[]
|akapl
|
|antiD-hapl
|
|
|


|
|l
|image:ka_fontimages/main-l.png[]
|akaplR
|
|anti-hapl
|if after apos
|
|


|
|M
|image:ka_fontimages/main-capital-M.png[]
|psklasR
|
|klasD-psefD2
|if after peta
|
|


|
|m
|image:ka_fontimages/main-m.png[]
|psklas
|
|klasD-psefD2
|klasD-psefD2 ligature
|
|Simple ligature for better looking combination of klas and psef


|
|N
|image:ka_fontimages/main-capital-N.png[]
|psefD2
|
|psefD2
|
|
|


|
|n
|image:ka_fontimages/main-n.png[]
|psef
|
|psef
|
|
|


|
|S
|image:ka_fontimages/main-capital-S.png[]
|klasDR
|
|klasDR
|if after peta
|
|


|
|s
|image:ka_fontimages/main-s.png[]
|klasR
|
|klasR
|if after apos
|
|


|
|[
|image:ka_fontimages/main-left-bracket.png[]
|hete
|
|heteD
|
|
|


|
|]
|image:ka_fontimages/main-right-bracket.png[]
|endo
|
|endoD
|
|
|


|
|{
|image:ka_fontimages/main-left-curly-bracket.png[]
|heteD2
|
|heteD2
|if after peta, olig-kentD, or olig-ken2D
|
|


|
|\|
|image:ka_fontimages/main-pipe.png[]
|barlU
|
|barlU
|
|
|Will probably only appear after olig-ken2U, but this isn't a ligature or substitution (must be asked for explicitly).


|
|}
|image:ka_fontimages/main-right-curly-bracket.png[]
|barlUL
|
|barlU
|barlU if after syne
|
|


|
|~
|image:ka_fontimages/main-tilde.png[]
|kent
|
|kent
|
|
|


|
|«
|image:ka_fontimages/main-left-double-caret.png[]
|barlUR
|
|barlUR
|barlU if after apos
|
|This is my best guess at where this came from. Not sure if this is an old leftover neume that should be deleted, or if it was intended to be placed over a specific neume.


|
|å
|image:ka_fontimages/main-a-ring.png[]
|klasU1.1L0.9
|
|klasU
|if after elaf apel, or syne
|
|


|
|ƒ
|image:ka_fontimages/main-florin.png[]
|diplDR1.5
|
|diplD
|if after elaf, apel, or chame
|
|


|
|˚
|image:ka_fontimages/main-alternate-degree-sign.png[]
|akaplD1.5
|
|antiD
|if after vare-peta
|
|


|
|‘
|image:ka_fontimages/main-left-single-quote.png[]
|spsef
|
|psef
|if after heteD
|
|Seperated from heteD so that hete can be colored red. Note: this is not aligned for heteD2.


|
|“
|image:ka_fontimages/main-left-double-quote.png[]
|heteD2R2
|
|heteD2
|if after apos
|
|


|
|”
|image:ka_fontimages/main-right-double-quote.png[]
|heteD3
|
|heteD3
|if after olig-kenD or olig-ken2D
|
|


|
|∂
|image:ka_fontimages/main-derivative.png[]
|haplDR
|
|haplDR
|if after hypo
|
|


|
|≠
|image:ka_fontimages/main-unequal-sign.png[]
|coroL
|
|coroL
|
|
|


|
|'
|image:ka_fontimages/main-single-quote.png[]
|homa
|
|homaD
|
|
|


|
|"
|image:ka_fontimages/main-double-quote.png[]
|homaD2
|
|homaD2
|
|
|


|
|:
|image:ka_fontimages/main-colon.png[]
|homaD2R
|
|homaD2R
|
|
|


|
|;
|image:ka_fontimages/main-semicolon.png[]
|homaR
|
|homaDR
|
|
|


|
|B
|image:ka_fontimages/main-capital-B.png[]
|lpsef
|
|psef
|if after long oligon
|
|Long oligon no longer exists.


|
|C
|image:ka_fontimages/main-capital-C.png[]
|olig-apelUL-ken2UR
|
|olig-apelUL-ken2UR
|
|
|


|
|E
|image:ka_fontimages/main-capital-E.png[]
|peta-apelU
|
|peta-apelU
|
|
|


|
|I
|image:ka_fontimages/main-capital-I.png[]
|peta-chamU-chamU2
|
|peta-chamU-chamU2
|
|
|


|
|L
|image:ka_fontimages/main-capital-L.png[]
|apo2
|
|apo2
|optional ligature for apos apos
|
|This combination is optional for saving space on a page. Note that this is two consecutive apostrophoi (apos apos), not one base nueme with another below it (apos-aposD).


|
|O
|image:ka_fontimages/main-capital-O.png[]
|peta-aposU-chamU2-chamU3
|
|peta-aposU-chamU2-chamU3
|
|
|We haven't planned for 3rd level, but we need it for this combo.


|
|P
|image:ka_fontimages/main-capital-P.png[]
|ison-aposD
|
|ison-aposD
|optional ligature for ison apos
|
|See note for apo2 (apos apos).


|
|Q
|image:ka_fontimages/main-capital-Q.png[]
|peta-aposU
|
|peta-aposU
|
|
|


|
|R
|image:ka_fontimages/main-capital-R.png[]
|peta-chamU
|
|peta-chamU
|
|
|


|
|T
|image:ka_fontimages/main-capital-T.png[]
|peta-aposU-chamU2
|
|peta-aposU-chamU2
|
|
|


|
|U
|image:ka_fontimages/main-capital-U.png[]
|peta-apelU-chamU2
|
|peta-apelU-chamU2
|
|
|


|
|V
|image:ka_fontimages/main-capital-V.png[]
|olig-syneUL-ken2UR
|
|olig-syneUL-ken2UR
|
|
|


|
|W
|image:ka_fontimages/main-capital-W.png[]
|peta-elafU
|
|peta-elafU
|
|
|


|
|X
|image:ka_fontimages/main-capital-X.png[]
|olig-aposUL-ken2UR
|
|olig-aposUL-ken2UR
|
|
|


|
|Y
|image:ka_fontimages/main-capital-Y.png[]
|peta-elafU-chamU2
|
|peta-elafU-chamU2
|
|
|


|
|Z
|image:ka_fontimages/main-capital-Z.png[]
|olig-ken2U
|
|olig-ken2U
|
|
|


|
|b
|image:ka_fontimages/main-b.png[]
|olig-chamUL-ken2UR
|
|olig-chamUL-ken2UR
|
|
|


|
|c
|image:ka_fontimages/main-c.png[]
|olig-elafUL-ken2UR
|
|olig-elafUL-ken2UR
|
|
|


|
|e
|image:ka_fontimages/main-e.png[]
|peta-kentU
|
|peta-kentU
|
|
|


|
|i
|image:ka_fontimages/main-i.png[]
|peta-hypsUL-hypsUR
|
|peta-hypsUL-hypsUR
|
|
|


|
|o
|image:ka_fontimages/main-o.png[]
|peta-kentU-hypsUR-hypsU2
|
|peta-kentU-hypsUR-hypsU2
|
|
|


|
|p
|image:ka_fontimages/main-p.png[]
|peta-isonU
|
|peta-isonU
|
|
|


|
|q
|image:ka_fontimages/main-q.png[]
|peta
|
|peta
|
|
|


|
|r
|image:ka_fontimages/main-r.png[]
|peta-hypsUR
|
|peta-hypsUR
|
|
|


|
|t
|image:ka_fontimages/main-t.png[]
|peta-hypsUL
|
|peta-hypsUL
|
|
|


|
|u
|image:ka_fontimages/main-u.png[]
|peta-kentU-hypsU2
|
|peta-kentU-hypsU2
|
|
|


|
|v
|image:ka_fontimages/main-v.png[]
|olig-hypoUL-ken2UR
|
|olig-hypoUL-ken2UR
|
|
|


|
|w
|image:ka_fontimages/main-w.png[]
|peta-oligU
|
|peta-oligU
|
|
|


|
|x
|image:ka_fontimages/main-x.png[]
|olig-isonUL-ken2UR
|
|olig-isonUL-ken2UR
|
|
|


|
|y
|image:ka_fontimages/main-y.png[]
|peta-kentU-hypsUR
|
|peta-kentU-hypsUR
|
|
|


|
|z
|image:ka_fontimages/main-z.png[]
|olig-ken2DR
|
|olig-ken2DR
|
|
|This is the standard olig-ken2D.


|
|Ω
|image:ka_fontimages/main-capital-omega.png[]
|olig-ken2D
|
|olig-ken2D
|substitue olig-ken2D for this if psef will follow
|
|Could be combined in TTF as ligature of olig-ken2D-psef, but kept separate for more freedom in coloring.


|
|™
|image:ka_fontimages/main-trademark.png[]
|olig-kentDR
|
|olig-kentDR
|
|
|This is the standard olig-kentD.


|
|0
|image:ka_fontimages/main-0.png[]
|ison
|
|ison
|
|
|


|
|1
|image:ka_fontimages/main-1.png[]
|olig
|
|olig
|
|
|


|
|2
|image:ka_fontimages/main-2.png[]
|olig-kentD
|
|olig-kentD
|substitute olig-kentD for this if psef will follow
|
|


|
|3
|image:ka_fontimages/main-3.png[]
|olig-kentU
|
|olig-kentU
|
|
|


|
|4
|image:ka_fontimages/main-4.png[]
|olig-hypsUR
|
|olig-hypsUR
|
|
|


|
|5
|image:ka_fontimages/main-5.png[]
|olig-hypsUL
|
|olig-hypsUL
|
|
|


|
|6
|image:ka_fontimages/main-6.png[]
|olig-kentU-hypsUR
|
|olig-kentU-hypsUR
|
|
|


|
|7
|image:ka_fontimages/main-7.png[]
|olig-kentU-hypsU2
|
|olig-kentU-hypsU2
|
|
|


|
|8
|image:ka_fontimages/main-8.png[]
|olig-hypsUL-hypsUR
|
|olig-hypsUL-hypsUR
|
|
|


|
|9
|image:ka_fontimages/main-9.png[]
|olig-kentU-hypsUR-hypsU2
|
|olig-kentU-hypsUR-hypsU2
|
|
|


|
|!
|image:ka_fontimages/main-exclamation-point.png[]
|apos
|
|apos
|
|
|


|
|@
|image:ka_fontimages/main-at-sign.png[]
|elaf
|
|elaf
|
|
|


|
|#
|image:ka_fontimages/main-number-sign.png[]
|apel
|
|apel
|
|
|technically elaf-aposD, but it's unlikely a font would try to build this manually


|
|$
|image:ka_fontimages/main-dollarsign.png[]
|cham
|
|cham
|
|
|


|
|%
|image:ka_fontimages/main-percent-sign.png[]
|apos-chamU
|
|apos-chamU
|
|
|


|
|^
|image:ka_fontimages/main-up-caret.png[]
|elaf-chamU
|
|elaf-chamU
|
|
|


|
|&
|image:ka_fontimages/main-ampersand.png[]
|apel-chamU
|
|apel-chamU
|
|
|


|
|*
|image:ka_fontimages/main-asterisk.png[]
|cham-chamU
|
|cham-chamU
|
|
|


|
|(
|image:ka_fontimages/main-left-paren.png[]
|apos-chamU-chamU2
|
|apos-chamU-chamU2
|
|
|


|
|-
|image:ka_fontimages/main-hyphen.png[]
|hypo
|
|hypo
|
|
|


|
|_
|image:ka_fontimages/main-underscore.png[]
|syne
|
|syne
|
|
|


|
|`
|image:ka_fontimages/main-grave.png[]
|ken2
|
|ken2
|
|
|


|
|+
|image:ka_fontimages/main-plus.png[]
|stav
|
|stav
|
|
|


|
|=
|image:ka_fontimages/main-equal-sign.png[]
|brea
|
|brea
|
|
|


|
|<
|image:ka_fontimages/main-left-caret.png[]
|vare-dipl
|
|vare-dipl
|
|
|


|
|,
|image:ka_fontimages/main-comma.png[]
|vare-hapl
|
|vare-hapl
|
|
|


|
|>
|image:ka_fontimages/main-right-caret.png[]
|vare-tetr
|
|vare-tetr
|
|
|


|
|.
|image:ka_fontimages/main-period.png[]
|vare-trip
|
|vare-trip
|
|
|


|
|/
|image:ka_fontimages/main-slash.png[]
|vare
|
|vare
|
|
|


|
|?
|image:ka_fontimages/main-question-mark.png[]
|vare-hapl-gorgU
|
|vare-hapl-gorgU
|
|
|


|
|\
|image:ka_fontimages/main-backslash.png[]
|barl
|
|barl
|
|
|


|
|
|
|
|
|
|
|
|


|Martyria
|!
|image:ka_fontimages/martyria-exclamation-point.png[]
|mpaU
|
|mpaU
|
|
|


|
|#
|image:ka_fontimages/martyria-number-sign.png[]
|mgaU
|
|mgaU
|
|
|


|
|$
|image:ka_fontimages/martyria-dollarsign.png[]
|mdiU
|
|mdiU
|
|
|


|
|%
|image:ka_fontimages/martyria-percent-sign.png[]
|mkeU
|
|mkeU
|
|
|


|
|&
|image:ka_fontimages/martyria-ampersand.png[]
|mneU
|
|mneU
|
|
|


|
|,
|image:ka_fontimages/martyria-comma.png[]
|chronf3
|
|chi-tetrU
|
|
|


|
|/
|image:ka_fontimages/martyria-slash.png[]
|plag
|
|plag
|
|
|


|
|1
|image:ka_fontimages/martyria-1.png[]
|mpa
|
|mpa
|
|
|


|
|2
|image:ka_fontimages/martyria-2.png[]
|mvou
|
|mvou
|
|
|


|
|3
|image:ka_fontimages/martyria-3.png[]
|mga
|
|mga
|
|
|


|
|4
|image:ka_fontimages/martyria-4.png[]
|mdi
|
|mdi
|
|
|


|
|5
|image:ka_fontimages/martyria-5.png[]
|mke
|
|mke
|
|
|


|
|6
|image:ka_fontimages/martyria-6.png[]
|mzo
|
|mzo
|
|
|


|
|7
|image:ka_fontimages/martyria-7.png[]
|mne
|
|mne
|
|
|


|
|<
|image:ka_fontimages/martyria-left-caret.png[]
|chronf3U
|
|chi-tetrU
|
|
|


|
|@
|image:ka_fontimages/martyria-at-sign.png[]
|mvouU
|
|mvouU
|
|
|


|
|A
|image:ka_fontimages/martyria-capital-A.png[]
|mbetaU
|
|mbetaU
|
|
|


|
|B
|image:ka_fontimages/martyria-capital-B.png[]
|chronmU
|
|chiU-gargU2
|
|
|Goes above a martyria.


|
|C
|image:ka_fontimages/martyria-capital-C.png[]
|chrons2U
|
|chiU-hemeU2
|
|
|Goes above a martyria.


|
|D
|image:ka_fontimages/martyria-capital-D.png[]
|mscbetaU
|
|mbetaU-apoiU2
|
|
|


|
|E
|image:ka_fontimages/martyria-capital-E.png[]
|mnanaU
|
|mnanaU
|
|
|


|
|F
|image:ka_fontimages/martyria-capital-F.png[]
|mscnenanoU
|
|mscnenanoU
|
|
|


|
|G
|image:ka_fontimages/martyria-capital-G.png[]
|zygosU
|
|mzygosU
|
|
|


|
|H
|image:ka_fontimages/martyria-capital-H.png[]
|klitonU
|
|mklitonU
|
|
|


|
|I
|image:ka_fontimages/martyria-capital-I.png[]
|plfirst
|
|malfa-apoiU
|
|
|Ligature for alpha with apostropoi above.


|
|J
|image:ka_fontimages/martyria-capital-J.png[]
|mspathiU
|
|mspathiU
|
|
|


|
|M
|image:ka_fontimages/martyria-capital-M.png[]
|chronf2U
|
|chiU-digoU2
|
|
|Goes above a martyria.


|
|N
|image:ka_fontimages/martyria-capital-N.png[]
|chronfU
|
|chiU-gorgU2
|
|
|Goes above a martyria.


|
|O
|image:ka_fontimages/martyria-capital-O.png[]
|plsecondsc
|
|mbeta-apoiU
|
|
|Ligature for beta with apostrophoi above.


|
|P
|image:ka_fontimages/martyria-capital-P.png[]
|gravemode
|
|grav
|
|
|


|
|Q
|image:ka_fontimages/martyria-capital-Q.png[]
|malfaU
|
|malfaU
|
|
|


|
|R
|image:ka_fontimages/martyria-capital-R.png[]
|mdeltaapoU
|
|mdeltU-apoiU2
|
|
|Ligature or delta with apostrophoi above.


|
|S
|image:ka_fontimages/martyria-capital-S.png[]
|mnenanoU
|
|mnenanoU
|
|
|


|
|T
|image:ka_fontimages/martyria-capital-T.png[]
|malfaapoU
|
|malfaU-apoiU2
|
|
|Ligature for alpha with apostrophoi above.


|
|U
|image:ka_fontimages/martyria-capital-U.png[]
|mdeltU
|
|mdeltU
|
|
|


|
|V
|image:ka_fontimages/martyria-capital-V.png[]
|chronsU
|
|chiU-argoU2
|
|
|Goes above a martyria.


|
|W
|image:ka_fontimages/martyria-capital-W.png[]
|mlamdaU
|
|mlamdaU
|
|
|


|
|X
|image:ka_fontimages/martyria-capital-X.png[]
|chrons3U
|
|chiU-diarU2
|
|
|Goes above a martyria.


|
|Y
|image:ka_fontimages/martyria-capital-Y.png[]
|mhypoU
|
|mhypoU
|
|
|


|
|Z
|image:ka_fontimages/martyria-capital-Z.png[]
|chrons4U
|
|chiU-tetgU2
|
|
|Goes above a martyria.


|
|[
|image:ka_fontimages/martyria-left-bracket.png[]
|fourthmode
|
|mdelt-apoiU-hypsU2
|
|
|Ligature or delta with apostrofoi above.


|
|^
|image:ka_fontimages/martyria-up-caret.png[]
|mzoU
|
|mzoU
|
|
|


|
|`
|image:ka_fontimages/martyria-grave.png[]
|mprim
|
|mprim
|
|
|


|
|a
|image:ka_fontimages/martyria-a.png[]
|mbeta
|
|mbeta
|
|
|


|
|b
|image:ka_fontimages/martyria-b.png[]
|chronm
|
|chi-gargU
|
|
|


|
|c
|image:ka_fontimages/martyria-c.png[]
|chrons2
|
|chi-hemeU
|
|
|


|
|d
|image:ka_fontimages/martyria-d.png[]
|mscbeta
|
|mbeta-apoiU
|
|
|


|
|e
|image:ka_fontimages/martyria-e.png[]
|mnana
|
|mnana
|
|
|


|
|f
|image:ka_fontimages/martyria-f.png[]
|mscnenano
|
|mscnenano
|
|
|


|
|g
|image:ka_fontimages/martyria-g.png[]
|mzygos
|
|mzygos
|
|
|


|
|h
|image:ka_fontimages/martyria-h.png[]
|mkliton
|
|mkliton
|
|
|


|
|i
|image:ka_fontimages/martyria-i.png[]
|firstmode
|
|malpha
|
|
|


|
|j
|image:ka_fontimages/martyria-j.png[]
|mspathi
|
|mspathi
|
|
|


|
|m
|image:ka_fontimages/martyria-m.png[]
|chronf2
|
|chi-digoU
|
|
|


|
|n
|image:ka_fontimages/martyria-n.png[]
|chronf
|
|chi-gorgU
|
|
|


|
|o
|image:ka_fontimages/martyria-o.png[]
|secondmode
|
|mscbeta-mfon
|
|
|Is actually ligature of mscbeta and U+1D0AF.


|
|p
|image:ka_fontimages/martyria-p.png[]
|thirdmodenana
|
|mnana-isa2U
|
|
|Ligature for mnana with isakia above.


|
|q
|image:ka_fontimages/martyria-q.png[]
|malfa
|
|malfa
|
|
|


|
|r
|image:ka_fontimages/martyria-r.png[]
|mdeltaapo
|
|mdelt-apoiU
|
|
|Ligature for delta with apostrophoi above.


|
|s
|image:ka_fontimages/martyria-s.png[]
|mnenano
|
|mnena
|
|
|


|
|t
|image:ka_fontimages/martyria-t.png[]
|malfaapo
|
|malfa-apoiU
|
|
|Ligature for alpha with apostrophoi above.


|
|u
|image:ka_fontimages/martyria-u.png[]
|mdelt
|
|mdelt
|
|
|


|
|v
|image:ka_fontimages/martyria-v.png[]
|chrons
|
|chi-argoU
|
|
|


|
|w
|image:ka_fontimages/martyria-w.png[]
|mlamda
|
|mlamda
|
|
|


|
|x
|image:ka_fontimages/martyria-x.png[]
|chrons3
|
|chi-diarU
|
|
|


|
|y
|image:ka_fontimages/martyria-y.png[]
|mhypo
|
|mhypo
|
|
|


|
|z
|image:ka_fontimages/martyria-z.png[]
|chrons4
|
|chi-tetgU
|
|
|


|
|{
|image:ka_fontimages/martyria-left-curly-bracket.png[]
|plfourth
|
|deta-apoiU
|
|
|Ligature for delta with apostrophoi above.


|
|~
|image:ka_fontimages/martyria-tilde.png[]
|mprimU
|
|mprimU
|
|
|


|
|π
|image:ka_fontimages/martyria-pi.png[]
|thirdmode
|
|nana-apoiU
|
|
|


|
|“
|image:ka_fontimages/martyria-left-double-quote.png[]
|lege
|
|lege
|
|
|


|
|
|
|
|
|
|
|
|


|Fthora
|!
|image:ka_fontimages/fthora-exclamation-point.png[]
|indicatepaUR
|
|indpaUR
|
|
|


|
|@
|image:ka_fontimages/fthora-at-sign.png[]
|indicatevouUR
|
|indvouUR
|
|
|


|
|"
|image:ka_fontimages/fthora-double-quote.png[]
|sharp2DR
|
|sharp2DR
|if after apos
|
|Sharp2 for apostrofos.


|
|#
|image:ka_fontimages/fthora-number-sign.png[]
|indicategaUR
|
|indgaUR
|
|
|


|
|$
|image:ka_fontimages/fthora-dollarsign.png[]
|indicatediUR
|
|inddiUR
|
|
|


|
|%
|image:ka_fontimages/fthora-percent-sign.png[]
|indicatekeUR
|
|indkeUR
|
|
|


|
|^
|image:ka_fontimages/fthora-up-caret.png[]
|indicatezoUR
|
|indzoUR
|
|
|


|
|&
|image:ka_fontimages/fthora-ampersand.png[]
|indicateneR
|
|indneUR
|
|
|


|
|'
|image:ka_fontimages/fthora-single-quote.png[]
|sharp2D
|
|sharp2D
|
|
|Standard sharp2 for olig, ison, etc.


|
|+
|image:ka_fontimages/fthora-plus.png[]
|sharpDR
|
|sharpDR
|if after apos
|
|Sharp for apostrofos.


|
|,
|image:ka_fontimages/fthora-comma.png[]
|permflatU
|
|permflatU
|
|
|


|
|-
|image:ka_fontimages/fthora-hyphen.png[]
|flatU
|
|flatU
|
|
|Standard flat for olig, ison, etc.


|
|.
|image:ka_fontimages/fthora-period.png[]
|permsharpU
|
|permsharpU
|
|
|


|
|1
|image:ka_fontimages/fthora-1.png[]
|indicatepaUL
|
|indpaUL
|
|
|


|
|2
|image:ka_fontimages/fthora-2.png[]
|indicatevouUL
|
|indvouUL
|
|
|


|
|3
|image:ka_fontimages/fthora-3.png[]
|indicategaUL
|
|indgaUL
|
|
|


|
|4
|image:ka_fontimages/fthora-4.png[]
|indicatediUL
|
|inddiUL
|
|
|


|
|5
|image:ka_fontimages/fthora-5.png[]
|indicatekeUL
|
|indkeUL
|
|
|


|
|6
|image:ka_fontimages/fthora-6.png[]
|indicatezoUL
|
|indzoUL
|
|
|


|
|7
|image:ka_fontimages/fthora-7.png[]
|indicateneUL
|
|indneUL
|
|
|


|
|:
|image:ka_fontimages/fthora-colon.png[]
|flat2U2R2
|
|flat2U2R2
|if after olig-[ison/apos/elaf]-kenUR
|
|Flat2 for kentimata in olig-ken2R.


|
|;
|image:ka_fontimages/fthora-semicolon.png[]
|flat2U
|
|flat2U
|
|
|Standard flat2 for olig, ison, etc.


|
|<
|image:ka_fontimages/fthora-left-caret.png[]
|permflatD
|
|permflatD
|if after apos
|
|


|
|=
|image:ka_fontimages/fthora-equal-sign.png[]
|sharpD
|
|sharpD
|
|
|Standard sharp for oligon, ison, etc.


|
|>
|image:ka_fontimages/fthora-right-caret.png[]
|permsharpD
|
|permsharpD
|if after apos
|
|


|
|A
|image:ka_fontimages/fthora-capital-A.png[]
|fthorahardchromaticpaDR
|
|fhcpaDR
|if after apos
|
|


|
|D
|image:ka_fontimages/fthora-capital-D.png[]
|fthorasoftchromaticdiDR
|
|fscdiDR
|if after apos
|
|


|
|E
|image:ka_fontimages/fthora-capital-E.png[]
|fthoradiatonicgaDR
|
|fdgaDR
|if after apos
|
|


|
|F
|image:ka_fontimages/fthora-capital-F.png[]
|fthorasoftchromatickeDR
|
|fscnenanoDR
|if after apos
|
|


|
|G
|image:ka_fontimages/fthora-capital-G.png[]
|chroizygosDR
|
|fzygosDR
|if after apos
|
|


|
|H
|image:ka_fontimages/fthora-capital-H.png[]
|chroiklitonDR
|
|fklitonDR
|if after apos
|
|


|
|I
|image:ka_fontimages/fthora-capital-I.png[]
|fthoradiatonicneDR
|
|fdneDR
|if after apos
|
|


|
|J
|image:ka_fontimages/fthora-capital-J.png[]
|chroispathiDR
|
|fspathiDR
|if after apos
|
|


|
|K
|image:ka_fontimages/fthora-capital-K.png[]
|fthoraajemDR
|
|fajemDR
|if after apos
|
|


|
|Q
|image:ka_fontimages/fthora-capital-Q.png[]
|fthoradiatonicpaDR
|
|fdpaDR
|if after apos
|
|


|
|R
|image:ka_fontimages/fthora-capital-R.png[]
|fthoradiatonicdiDR
|
|fddiDR
|if after apos
|
|


|
|S
|image:ka_fontimages/fthora-capital-S.png[]
|fthorahardchromaticdiDR
|
|fnenanoDR
|if after apos
|
|


|
|T
|image:ka_fontimages/fthora-capital-T.png[]
|fthoradiatonickeDR
|
|fdkeDR
|if after apos
|
|


|
|U
|image:ka_fontimages/fthora-capital-U.png[]
|fthoradiatonichighneDR
|
|fdhineDR
|if after apos
|
|


|
|W
|image:ka_fontimages/fthora-capital-W.png[]
|fthoradiatonicvouDR
|
|fdvouDR
|if after apos
|
|


|
|Y
|image:ka_fontimages/fthora-capital-Y.png[]
|fthoradiatonichighzoDR
|
|fdhizoDR
|if after apos
|
|


|
|[
|image:ka_fontimages/fthora-left-bracket.png[]
|flat1U
|
|flat1U
|
|
|Standard flat1 for olig, ison, etc.


|
|]
|image:ka_fontimages/fthora-right-bracket.png[]
|sharp1D
|
|sharp1D
|
|
|Standard sharp1 for olig, ison, etc.


|
<<<<<<< HEAD
|_
|image:ka_fontimages/fthora-underscore.png[]
|flatR
|
|
|
=======
|+
|image:ka_fontimages/fthora-plus.png[]
|sharpD
>>>>>>> f15b7a64
|
|sharpD
|if after apos
|
|Sharp for apostrofos.


|
|a
|image:ka_fontimages/fthora-a.png[]
|fhcpaU
|
|fhcpaU
|
|
|


|
|d
|image:ka_fontimages/fthora-d.png[]
|fscdiU
|
|fscdiU
|
|
|


|
|e
|image:ka_fontimages/fthora-e.png[]
|fthoradiatonicgaU
|
|fdgaU
|
|
|


|
|f
|image:ka_fontimages/fthora-f.png[]
|fthorasoftchromatickeU
|
|fscnenanoU
|
|
|


|
|g
|image:ka_fontimages/fthora-g.png[]
|chroizygosU
|
|fzygosU
|
|
|


|
|h
|image:ka_fontimages/fthora-h.png[]
|chroiklitonU
|
|fklitοnU
|
|
|


|
|i
|image:ka_fontimages/fthora-i.png[]
|fthoradiatonicneU
|
|fdhineU
|
|
|Diatonic high Ne


|
|j
|image:ka_fontimages/fthora-j.png[]
|chroispathiU
|
|fspathiU
|
|
|


|
|k
|image:ka_fontimages/fthora-k.png[]
|fthoraajemU
|
|fajemU
|
|
|


|
|q
|image:ka_fontimages/fthora-q.png[]
|fthoradiatonicpaU
|
|fdpaU
|
|
|


|
|r
|image:ka_fontimages/fthora-r.png[]
|fthoradiatonicdiU
|
|fddiU
|
|
|


|
|s
|image:ka_fontimages/fthora-s.png[]
|fthorahardchromaticdiU
|
|fnenanoU
|
|
|


|
|t
|image:ka_fontimages/fthora-t.png[]
|fthoradiatonickeU
|
|fdkeU
|
|
|


|
|u
|image:ka_fontimages/fthora-u.png[]
|fthoradiatonichighneU
|
|fdhineU
|
|
|


|
|w
|image:ka_fontimages/fthora-w.png[]
|fthoradiatonicvouU
|
|fdvouU
|
|
|


|
|y
|image:ka_fontimages/fthora-y.png[]
|fthoradiatonichighzoU
|
|fdhizoU
|
|
|


|
|{
|image:ka_fontimages/fthora-left-curly-bracket.png[]
|flat1U2R2
|
|flat1U2R2
|if after olig-[ison/apos/elaf]-kenUR
|
|Flat1 for kentimata in olig-ken2R.


|
|}
|image:ka_fontimages/fthora-right-curly-bracket.png[]
|sharp1DR
|
|sharp1DR
|if after apos
|
|Sharp1 for apostrofos.


|
|¥
|image:ka_fontimages/fthora-yen.png[]
|fthoradiatonichighzoUR
|
|fdhizoUR
|
|
|Goes above martyria.


|
|¨
|image:ka_fontimages/fthora-diaeresis.png[]
|fthoradiatonichighneUR
|
|fdhineUR
|
|
|Goes above martyria.


|
|©
|image:ka_fontimages/fthora-copyright.png[]
|chroizygosUR
|
|fzygU
|
|
|Goes above martyria.


|
|®
|image:ka_fontimages/fthora-restricted.png[]
|fthoradiatonicdiUR
|
|fddiUR
|
|
|Goes above martyria.


|
|´
|image:ka_fontimages/fthora-acute.png[]
|fnanaU
|
|fnanaU
|
|
|Goes above martyria.


|
|ß
|image:ka_fontimages/fthora-eszett.png[]
|fthorahardchromaticdiUR
|
|fnenanoUR
|
|
|Goes above martyria.


|
|å
|image:ka_fontimages/fthora-a-ring.png[]
|fthorahardchromaticpaUR
|
|fhcpaUR
|
|
|Goes above martyria.


|
|œ
|image:ka_fontimages/fthora-oe.png[]
|fthoradiatonicpaUR
|
|fdpaUR
|
|
|Goes above martyria.


|
|ƒ
|image:ka_fontimages/fthora-florin.png[]
|fthorasoftchromatickeUR
|
|fscnenanoUR
|
|
|Goes above martyria.


|
|ˆ
|image:ka_fontimages/fthora-circumflex.png[]
|fthoradiatonicneUR
|
|fdneUR
|
|
|Goes above martyria.


|
|˚
|image:ka_fontimages/fthora-alternate-degree-sign.png[]
|fthoraajemUR
|
|fajemUR
|
|
|Goes above martyria.


|
|–
|image:ka_fontimages/fthora-dash.png[]
|flatU2R2
|
|flatU2R2
|if after olig-[ison/apos/elaf]-kenUR
|
|Flat for kentimata in olig-ken2R.


|
|†
|image:ka_fontimages/fthora-dagger.png[]
|fthoradiatonickeUR
|
|fdkeUR
|
|
|Goes above martyria.


|
|∂
|image:ka_fontimages/fthora-derivative.png[]
|fthorasoftchromaticdiUR
|
|fscdiUR
|
|
|Goes above martyria.


|
|∆
|image:ka_fontimages/fthora-capital-delta.png[]
|chroispathiUR
|
|fspathiUR
|
|
|Goes above martyria.


|
|∑
|image:ka_fontimages/fthora-capital-sigma.png[]
|fthoradiatonicvouUR
|
|fdvouUR
|
|
|Goes above martyria.


|
|≠
|image:ka_fontimages/fthora-unequal-sign.png[]
|sharpD2
|
|sharpD2
|if after apos2
|
|Sharp for apos2 ligature.


|
|
|
|
|
|
|
|
|


|Combo
|-
|image:ka_fontimages/combo-hyphen.png[]
|peta-hypoU
|
|peta-hypoU
|
|
|


|
|0
|image:ka_fontimages/combo-0.png[]
|olig-ken2U-hypsUR-hypsU2
|
|olig-ken2U-hypsUR-hypsU2
|
|
|


|
|1
|image:ka_fontimages/combo-1.png[]
|olig-hypsUL-kentU-hypsU2
|
|olig-hypsUL-kentU-hypsU2
|
|
|


|
|2
|image:ka_fontimages/combo-2.png[]
|olig-hypsUL-hypsU-hypsUR
|
|olig-hypsUL-hypsU-hypsUR
|
|
|


|
|3
|image:ka_fontimages/combo-3.png[]
|olig-hypsUL-ken2U-hypsUR-hypsU2
|
|olig-hypsUL-ken2U-hypsUR-hypsU2
|
|
|


|
|4
|image:ka_fontimages/combo-4.png[]
|olig-hypsUL-kentU-hypsUR-hypsU2
|
|olig-hypsUL-kentU-hypsUR-hypsU2
|
|
|


|
|C
|image:ka_fontimages/combo-capital-C.png[]
|olig-apelU
|
|olig-apelU
|
|
|


|
|V
|image:ka_fontimages/combo-capital-V.png[]
|olig-chamU
|
|olig-chamU
|
|
|


|
|X
|image:ka_fontimages/combo-capital-X.png[]
|olig-aposU
|
|olig-aposU
|
|
|


|
|[
|image:ka_fontimages/combo-left-bracket.png[]
|diplD-heteD
|
|diplD-heteD
|
|
|


|
|]
|image:ka_fontimages/combo-right-bracket.png[]
|tetrD-heteD
|
|tetrD-heteD
|
|
|


|
|_
|image:ka_fontimages/combo-underscore.png[]
|peta-syneU
|
|peta-syneU
|
|
|


|
|c
|image:ka_fontimages/combo-c.png[]
|olig-petaU
|
|olig-petaU
|
|
|


|
|i
|image:ka_fontimages/combo-i.png[]
|olig-hypsUL-ken2U
|
|olig-hypsUL-ken2U
|
|
|


|
|s
|image:ka_fontimages/combo-s.png[]
|klasU2L
|
|if after olig-aposU
|
|
|


|
|u
|image:ka_fontimages/combo-u.png[]
|olig-ken2U-hypsUR
|
|olig-ken2U-hypsUR
|
|
|


|
|v
|image:ka_fontimages/combo-v.png[]
|olig-hypoU
|
|olig-hypoU
|
|
|


|
|x
|image:ka_fontimages/combo-x.png[]
|olig-isonU
|
|olig-isonU
|
|
|


|
|{
|image:ka_fontimages/combo-left-curly-bracket.png[]
|tripD0.9R
|
|tripD-heteD2
|
|
|Ligature of tripD-heteD2. This may never be used because hete is usually colored red.


|
|}
|image:ka_fontimages/combo-right-curly-bracket.png[]
|spsefD2
|
|psefD2
|if hapl/dipl/tetr-hete
|
|hete might have slightly different position if coming after hapl, diple, etc., so need special psef for this case.


|
|
|
|
|
|
|
|
|


|Chronos
|,
|image:ka_fontimages/chronos-comma.png[]
|argoU
|
|argoU
|
|
|Standard argon. Should only be above olig or an olig combo.


|
|.
|image:ka_fontimages/chronos-period.png[]
|hemiU
|
|hemiU
|
|
|Standard hemiolion. Should only be above olig or olig combo.


|
|/
|image:ka_fontimages/chronos-slash.png[]
|diargU
|
|diargU
|
|
|Standard diagron. Should only be above olig or olig combo.


|
|A
|image:ka_fontimages/chronos-capital-A.png[]
|dotdigoU
|
|dotdigoU
|
|
|Standard dot digorgon above oligon, ison, etc.


|
|B
|image:ka_fontimages/chronos-capital-B.png[]
|dotgorgU2L
|
|dotgorgU2L
|
|
|Above olig-[hypo/apos/elaf]-ken2UR


|
|C
|image:ka_fontimages/chronos-capital-C.png[]
|dotgorgD
|
|dotgorgD
|
|
|Below olig, ison, etc.


|
|D
|image:ka_fontimages/chronos-capital-D.png[]
|dotdigoD
|
|dotdigoD
|
|
|Dotdigorgon below olig, ison, etc.


|
|E
|image:ka_fontimages/chronos-capital-E.png[]
|dottrigD
|
|dottrigD
|
|
|Dotdigorgon below olig, ison, etc.


|
|F
|image:ka_fontimages/chronos-capital-F.png[]
|dotdigoUR
|
|dotdigoUR
|if above apos or hypo
|
|


|
|H
|image:
|dotdigoDR
|
|dotdigoDR
|if after apos or hypo
|
|Below apostrophos or hyporroe. Not sure if this combo is ever used in music.


|
|J
|image:
|dotdigoDR
|
|dotdigoDR
|
|
|Above olig-[hypo/apos/elaf]-ken2U


|
|M
|image:ka_fontimages/chronos-capital-M.png[]
|dotgorgU2R
|
|dotgorgU2R
|
|
|Above olig-[hypo/apos/elaf]-ken2U


|
|N
|image:ka_fontimages/chronos-capital-N.png[]
|dotgorgDR
|
|dotgorgDR
|if after apos or hypo
|
|


|
|Q
|image:ka_fontimages/chronos-capital-Q.png[]
|dottrigU
|
|dottrigU
|
|
|Above olig, ison, etc.


|
|R
|image:ka_fontimages/chronos-capital-R.png[]
|dottrigUR
|
|dottrigUR
|if after apos
|
|


|
|S
|image:ka_fontimages/chronos-capital-S.png[]
|dotdigoU2
|
|dotdigoU2
|if after olig-ken2U
|
|Should be only dotdigo choice if olig-ken2U.


|
|T
|image:ka_fontimages/chronos-capital-T.png[]
|dottrigU2L
|
|dottrigU2L
|
|
|Above olig-[hypo/apos/elaf]-ken2UR


|
|U
|image:ka_fontimages/chronos-capital-V.png[]
|dottrigU2R
|
|dottrigU2R
|
|
|Above olig-[hypo/apos/elaf]-ken2U


|
|V
|image:ka_fontimages/chronos-capital-V.png[]
|dotgorgUR
|
|dotgorgUR
|if after apos or hypo
|
|


|
|W
|image:ka_fontimages/chronos-capital-W.png[]
|dottrigU2
|
|dottrigU2
|if after olig-ken2U
|
|Should be only dottrig choice if olig-ken2U.


|
|X
|image:ka_fontimages/chronos-capital-X.png[]
|dotgorgU2
|
|dotgorgU2
|if after olig-ken2U
|
|Should be only dotgorg choice if olig-ken2U.


|
|Y
|image:ka_fontimages/chronos-capital-Y.png[]
|dottrigDR
|
|dottrigDR
|if after apos or hypo
|
|Below apostrophos or hyporroe.


|
|Z
|image:ka_fontimages/chronos-capital-Z.png[]
|gorgdotU
|
|gorgdotU
|
|
|Above oligon, ison, etc.


|
|\
|image:ka_fontimages/chronos-backslash.png[]
|coroU
|
|coroU
|
|
|Note sure if this should be repositioned to be more useful.


|
|a
|image:ka_fontimages/chronos-a.png[]
|digorgU
|
|digoU
|
|
|Above olig, ison, etc.


|
|b
|image:ka_fontimages/chronos-b.png[]
|gorgU2L
|
|gorgU2L
|
|
|Above olig-[hypo/apos/elaf]-ken2UR


|
|c
|image:ka_fontimages/chronos-c.png[]
|gorgD
|
|gorgD
|
|
|Gorgon below olig, ison, etc.


|
|d
|image:ka_fontimages/chronos-d.png[]
|digoD
|
|digoD
|
|
|Digorgon below olig, ison, etc.


|
|e
|image:ka_fontimages/chronos-e.png[]
|trigD
|
|trigD
|
|
|Trigorgon below olig, ison, etc.


|
|f
|image:ka_fontimages/chronos-f.png[]
|digorgUR
|
|digoUR
|if above apos or hypo
|
|


|
|g
|image:ka_fontimages/chronos-g.png[]
|digorgU2L
|
|digoU2L
|
|
|Above olig-[hypo/apos/elaf]-ken2UR


|
|h
|image:ka_fontimages/chronos-h.png[]
|digorgDR
|
|digoDR
|if after apos or hypo
|
|Below apostrophos or hyporroe. Not sure if this combo is ever used in music.


|
|j
|image:ka_fontimages/chronos-j.png[]
|digoU2R
|
|digoU2R
|
|
|Above olig-[hypo/apos/elaf]-ken2U


|
|m
|image:ka_fontimages/chronos-m.png[]
|gorgU2R
|
|gorgU2R
|
|
|Above olig-[hypo/apos/elaf]-ken2U


|
|n
|image:ka_fontimages/chronos-n.png[]
|gorgDR
|
|gorgDR
|if after apos or hypo
|
|Below apostrophos or hyporroe.


|
|q
|image:ka_fontimages/chronos-q.png[]
|trigU
|
|trigU
|
|
|Above oligon, ison, etc.


|
|r
|image:ka_fontimages/chronos-r.png[]
|trigUR
|
|trigUR
|if after apos
|
|Trigorgon above apostrophos.


|
|s
|image:ka_fontimages/chronos-s.png[]
|digorgU2
|
|digoU2
|if after olig-ken2U
|
|Should be only digorgon choice if olig-ken2U.


|
|t
|image:ka_fontimages/chronos-t.png[]
|trigU2L
|
|trigU2L
|
|
|Above olig-[hypo/apos/elaf]-ken2UR


|
|u
|image:ka_fontimages/chronos-u.png[]
|trigU2R
|
|trigU2R
|
|
|Above olig-[hypo/apos/elaf]-ken2U


|
|v
|image:ka_fontimages/chronos-v.png[]
|gorgUR
|
|gorgUR
|if after apos
|
|Above apostrophos.


|
|w
|image:ka_fontimages/chronos-w.png[]
|trigU2
|
|trig
|if after olig-ken2U
|
|Should be only trigorgon choice if olig-ken2U.


|
|x
|image:ka_fontimages/chronos-x.png[]
|gorgU2
|
|gorgU2
|if after olig-ken2U
|
|Should be only gorgon choice if olig-ken2U.


|
|y
|image:ka_fontimages/chronos-y.png[]
|trigDR
|
|trigDR
|if after apos or hypo
|
|Below apostrophos or hyporroe.


|
|z
|image:ka_fontimages/chronos-z.png[]
|gorgU
|
|gorgU
|
|
|Above oligon, ison, etc.


|
|\|
|image:ka_fontimages/chronos-pipe.png[]
|hyfeU
|
|
|
|
|Standard hyphen.


|
|®
|image:ka_fontimages/chronos-restricted.png[]
|trigdotR
|
|trigdotR
|
|
|


|
|ß
|image:ka_fontimages/chronos-eszett.png[]
|digodotU2
|
|digodotU2
|
|
|


|
|å
|image:ka_fontimages/chronos-a-ring.png[]
|digodotD
|
|digodotD
|
|
|Digorgon below oligon, ison, etc.


|
|ç
|image:ka_fontimages/chronos-c-cedilla.png[]
|gorgdotD
|
|gorgdotD
|
|
|Gorgon below oligon, ison, etc.


|
|œ
|image:ka_fontimages/chronos-oe.png[]
|trigdot
|
|trigdot
|
|
|


|
|ƒ
|image:ka_fontimages/chronos-florin.png[]
|digodotR
|
|digodotR
|
|
|


|
|˜
|image:ka_fontimages/chronos-small-tilde.png[]
|gorgdotDR
|
|gorgdotDR
|if after apos or hypo
|
|Below apostrophos or hyporroe.


|
|Ω
|image:ka_fontimages/chronos-capital-omega.png[]
|gorgdotU
|
|gorgdotU
|
|
|Above oligon, ison, etc.


|
|μ
|image:ka_fontimages/chronos-mu.png[]
|gorgdotU2R
|
|gorgdotU2R
|
|
|Above olig-[hypo/apos/elaf]-ken2U


|
|∑
|image:ka_fontimages/chronos-capital-sigma.png[]
|trigdotU2
|
|trigdotU2
|
|
|


|
|√
|image:ka_fontimages/chronos-sqrt.png[]
|gorgdotUR
|
|gorgdotUR
|if after apos
|
|Above apostrophos.


|
|∫
|image:ka_fontimages/chronos-integral.png[]
|gorgdotU2L
|
|gorgdotU2L
|
|
|Above olig-[hypo/apos/elaf]-ken2UR


|
|≈
|image:ka_fontimages/chronos-almost-equal.png[]
|gorgdotU2
|
|gorgdotU2
|if after olig-ken2U
|
|Should be only gorgon choice if olig-ken2U.


|
|
|
|
|
|
|
|
|


|Archaia
|!
|image:ka_fontimages/archaia-exclamation-point.png[]
|oxei-aposU
|
|oxei-aposU
|
|
|


|
|#
|image:ka_fontimages/archaia-number-sign.png[]
|oxei-apelU
|
|oxei-apelU
|
|
|


|
|$
|image:ka_fontimages/archaia-dollarsign.png[]
|oxei-chamU
|
|oxei-chamU
|
|
|


|
|.
|image:ka_fontimages/archaia-period.png[]
|syna
|
|syna
|
|
|


|
|0
|image:ka_fontimages/archaia-0.png[]
|oxei-isonU
|
|oxei-isonU
|
|
|


|
|1
|image:ka_fontimages/archaia-1.png[]
|oxei
|
|oxei
|
|
|


|
|2
|image:ka_fontimages/archaia-2.png[]
|oxei-kentD
|
|oxei-kentD
|
|
|


|
|3
|image:ka_fontimages/archaia-3.png[]
|oxei-kentU
|
|oxei-kentU
|
|
|


|
|4
|image:ka_fontimages/archaia-4.png[]
|oxei-hypsUR
|
|oxei-hypsUR
|
|
|


|
|5
|image:ka_fontimages/archaia-5.png[]
|oxei-hypsUL
|
|oxei-hypsUL
|
|
|


|
|6
|image:ka_fontimages/archaia-6.png[]
|oxei-kentU-hypsUR
|
|oxei-kentU-hypsUR
|
|
|


|
|7
|image:ka_fontimages/archaia-7.png[]
|oxei-kentU-hypsU2
|
|oxei-kentU-hypsU2
|
|
|


|
|8
|image:ka_fontimages/archaia-8.png[]
|oxei-hypsUL-hypsUR
|
|oxei-hypsUL-hypsUR
|
|
|


|
|9
|image:ka_fontimages/archaia-9.png[]
|oxei-kentU-hypsUR-hypsU2
|
|oxei-kentU-hypsUR-hypsU2
|
|
|


|
|@
|image:ka_fontimages/archaia-at-sign.png[]
|oxei-elafU
|
|oxei-elafU
|
|
|


|
|A
|image:ka_fontimages/archaia-capital-A.png[]
|oldklasD
|
|oldklasD
|
|
|


|
|B
|image:ka_fontimages/archaia-capital-B.png[]
|
|
|
|after long oligon
|
|


|
|C
|image:ka_fontimages/archaia-capital-C.png[]
|oxei-apelUL-ken2UR
|
|oxei-apelUL-ken2UR
|
|
|


|
|L
|image:ka_fontimages/archaia-capital-L.png[]
|lygiD
|
|lygiD
|
|
|


|
|M
|image:ka_fontimages/archaia-capital-M.png[]
|
|
|
|
|
|delete?, copied from Main font


|
|N
|image:ka_fontimages/archaia-capital-N.png[]
|opsefD2
|
|opsefD2
|for oxeia
|
|


|
|P
|image:ka_fontimages/archaia-capital-P.png[]
|isakU
|
|isakU
|
|
|extra isaki, position should be determined by someone who uses old notation


|
|S
|image:ka_fontimages/archaia-capital-S.png[]
|oldklasDR
|
|oldklasDR
|after apos
|
|


|
|V
|image:ka_fontimages/archaia-capital-V.png[]
|oxei-syneUL-ken2UR
|
|oxei-syneUL-ken2UR
|
|
|


|
|X
|image:ka_fontimages/archaia-capital-X.png[]
|oxei-aposUL-ken2UR
|
|oxei-aposUL-ken2UR
|
|
|


|
|Z
|image:ka_fontimages/archaia-capital-Z.png[]
|oxei-ken2U
|
|oxei-ken2U
|
|
|


|
|[
|image:ka_fontimages/archaia-left-bracket.png[]
|tromD
|
|tromDR
|
|
|


|
|]
|image:ka_fontimages/archaia-right-bracket.png[]
|ekstD
|
|ekstD
|
|
|


|
|a
|image:ka_fontimages/archaia-a.png[]
|oldklasU
|
|oldklasU
|
|
|


|
|b
|image:ka_fontimages/archaia-b.png[]
|oxei-chamUL-ken2UR
|
|oxei-chamUL-ken2UR
|
|
|


|
|c
|image:ka_fontimages/archaia-c.png[]
|oxei-elafUL-ken2UR
|
|oxei-elafUL-ken2UR
|
|
|


|
|d
|image:ka_fontimages/archaia-d.png[]
|oldklasUR0.1
|
|oldklasUR0.1
|
|
|needed?


|
|l
|image:ka_fontimages/archaia-l.png[]
|lygiDL
|
|lygiDL
|
|
|


|
|m
|image:ka_fontimages/archaia-m.png[]
|opsklas
|
|klasD-psefD2
|for oxeia only
|
|


|
|n
|image:ka_fontimages/archaia-n.png[]
|opsef
|
|opsefD
|psef for oxeia
|
|


|
|p
|image:ka_fontimages/archaia-p.png[]
|isakUL1.1
|
|isakUL1.1
|
|
|


|
|s
|image:ka_fontimages/archaia-s.png[]
|oldklasUR
|
|oldklasUR
|above apos
|
|


|
|v
|image:ka_fontimages/archaia-v.png[]
|oxei-hypoUL-ken2UR
|
|oxei-hypoUL-ken2UR
|
|
|


|
|x
|image:ka_fontimages/archaia-x.png[]
|oxei-isonUL-ken2UR
|
|oxei-isonUL-ken2UR
|
|
|


|
|z
|image:ka_fontimages/archaia-z.png[]
|oxei-ken2DR
|
|oxei-ken2DR
|
|
|


|
|{
|image:ka_fontimages/archaia-left-curly-bracket.png[]
|tromDR
|
|tromDR
|after apos
|
|


|
|\|
|image:ka_fontimages/archaia-pipe.png[]
|pias
|
|pias
|
|
|


|
|~
|image:ka_fontimages/archaia-tilde.png[]
|kentU0.1
|
|kentU0.1
|
|
|I don't think this can ever be used. I should delete this from the TTF.


|
|Ω
|image:ka_fontimages/archaia-capital-omega.png[]
|oxei-ken2D-psefD2
|
|oxei-ken2D-psefD2
|only used with psefeston
|
|


|
|™
|image:ka_fontimages/archaia-trademark.png[]
|oxei-kentDR-psefD2
|
|oxei-kentDR-psefD2
|only used with psefeston
|
|


|===<|MERGE_RESOLUTION|>--- conflicted
+++ resolved
@@ -2433,18 +2433,12 @@
 
 
 |
-<<<<<<< HEAD
 |_
 |image:ka_fontimages/fthora-underscore.png[]
 |flatR
 |
 |
 |
-=======
-|+
-|image:ka_fontimages/fthora-plus.png[]
-|sharpD
->>>>>>> f15b7a64
 |
 |sharpD
 |if after apos
